--- conflicted
+++ resolved
@@ -10,7 +10,6 @@
         const controller = this.controllerFor(this.routeName);
         const maxVersion = crate.get('max_version');
 
-<<<<<<< HEAD
         const isUnstableVersion = (version) => {
             const unstableFlags = ['alpha', 'beta'];
 
@@ -20,7 +19,8 @@
         };
 
         // Fallback to the crate's last stable version
-        if (!requestedVersion) {
+        // If `max_version` is `0.0.0` then all versions have been yanked
+        if (!requestedVersion && maxVersion !== '0.0.0') {
             if (isUnstableVersion(maxVersion)) {
                 crate.get('versions').then(versions => {
                     const latestStableVersion = versions.find(version => {
@@ -39,11 +39,6 @@
             } else {
                 params.version_num = maxVersion;
             }
-=======
-        // Fall back to the crate's `max_version` property
-        if (!requestedVersion && maxVersion !== '0.0.0') {
-            params.version_num = maxVersion;
->>>>>>> b0a7a8d2
         }
 
         controller.set('crate', crate);
