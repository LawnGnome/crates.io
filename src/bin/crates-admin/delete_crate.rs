--- conflicted
+++ resolved
@@ -103,12 +103,8 @@
                 .deleted_at(&now)
                 .deleted_by(deleted_by.id)
                 .maybe_message(opts.message.as_deref())
-<<<<<<< HEAD
-                .available_at(&now)
+                .available_at(&available_at)
                 .maybe_min_version(min_version.as_deref())
-=======
-                .available_at(&available_at)
->>>>>>> 92b8fac8
                 .build();
 
             info!("{name}: Deleting crate from the database…");
